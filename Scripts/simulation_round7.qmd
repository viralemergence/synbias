--- conflicted
+++ resolved
@@ -225,13 +225,8 @@
 end
 
 ggplot(simulation_output_seir) +
-<<<<<<< HEAD
-    geom_histogram(aes(x=:error_rate), bins=50) +
-    scale_y_log10()
-=======
 	geom_histogram(aes(x=:error_rate), bins=50) +
 	scale_y_log10()
->>>>>>> 7b6d68c3
 ```
 
 This is like a negative exponential distribution of error rates for the density-dependent SEIR simulations.
@@ -350,19 +345,7 @@
 si_split <- initial_split(simulation_output_si[, -c("sim", "Detections")], strata = error_rate)
 si_train <- training(si_split)
 si_test <- testing(si_split)
-<<<<<<< HEAD
-tune_spec_si <- boost_tree(
-    trees = tune(),
-    min_n = tune(),
-    learn_rate = tune(),
-    tree_depth = tune(),
-    loss_reduction = tune(),
-    sample_size = tune(),
-    mtry = tune()
-) |>
-=======
 tune_spec_si <- boost_tree() |>
->>>>>>> 7b6d68c3
     set_engine("xgboost") |>
     set_mode("regression")
 si_folds <- vfold_cv(si_train, 4)
@@ -424,9 +407,6 @@
 
 source(here("Scripts/shapley_plots.R"))
 library(patchwork)
-<<<<<<< HEAD
-partial.dependence.plot(colnames(train_matrix_seir), shap_long_seir, as.data.frame(train_matrix_seir), c("#4F6980FF", "#849DB1FF", "#A2CEAAFF", "#638B66FF", "#BFBB60FF", "#F47942FF", "#FBB04EFF", "#B66353FF", "#D7CE9FFF", "#B9AA97FF", "#7E756DFF"), var_names)
-=======
 p1 <- partial.dependence.plot(
   colnames(train_matrix_seir),
   shap_long_seir,
@@ -508,7 +488,6 @@
   var_names
 )
 
->>>>>>> 7b6d68c3
 ```
 
 # Accumulation Curves
@@ -571,17 +550,12 @@
     cumulative_detections[i] = sum(detection_by_strain)/n_strains
 end
 
-<<<<<<< HEAD
 cumul_df = DataFrame(sim = 1:10000, cumulative_detections = cumulative_detections)
 interaction_scores = CSV.read("Data/interaction_scores.csv", DataFrame)
-=======
-cumul_df = DataFrame(sim=1:10000, cumulative_detections=cumulative_detections)
->>>>>>> 7b6d68c3
 
 cumulative_detections_seir = @chain CSV.read("Data/simulation_round7_input.csv", DataFrame) begin
     @mutate(sim = 1:10000) # simulation IDs
     @left_join(cumul_df, sim)
-<<<<<<< HEAD
     @left_join(interaction_scores, sim)
     @mutate(
         competition_score = total_competition/strains,
@@ -594,13 +568,6 @@
             facilitation_score - competition_score > 1 => "high facilitation"
         )
     )
-=======
-    @mutate(cf_ratio_group = case_when(
-        cf_ratio <= 0.4 => "high competition",
-        cf_ratio <= 0.6 => "neutral",
-        cf_ratio > 0.4 => "high facilitation",
-    ))
->>>>>>> 7b6d68c3
 end
 
 cumulative_detections_seir.cf_cat = CategoricalArray(cumulative_detections_seir.cf_cat, 
